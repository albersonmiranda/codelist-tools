Package: codelist
Title: R Wrapper for Rust Functions
Version: 0.1.0
Authors@R:
    person("Your Name", "Your Last Name", email = "your.email@example.com", role = c("aut", "cre"))
Description: Provides R bindings for Rust functions using extendr.
License: MIT + file LICENSE
Encoding: UTF-8
Roxygen: list(markdown = TRUE)
RoxygenNote: 7.3.2
Imports:
    rextendr
Config/rextendr/version: 0.4.0.9000
<<<<<<< HEAD
SystemRequirements: Cargo (Rust's package manager), rustc
Depends: 
    R (>= 4.2)
=======
SystemRequirements: Cargo (Rust's package manager), rustc
>>>>>>> d6cd0966
<|MERGE_RESOLUTION|>--- conflicted
+++ resolved
@@ -11,10 +11,6 @@
 Imports:
     rextendr
 Config/rextendr/version: 0.4.0.9000
-<<<<<<< HEAD
 SystemRequirements: Cargo (Rust's package manager), rustc
 Depends: 
-    R (>= 4.2)
-=======
-SystemRequirements: Cargo (Rust's package manager), rustc
->>>>>>> d6cd0966
+    R (>= 4.2)